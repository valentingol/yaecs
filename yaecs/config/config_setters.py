"""
Reactive Reality Machine Learning Config System - ConfigSettersMixin object
Copyright (C) 2022  Reactive Reality

    This program is free software: you can redistribute it and/or modify
    it under the terms of the GNU Lesser General Public License as published by
    the Free Software Foundation, either version 3 of the License, or
    (at your option) any later version.

    This program is distributed in the hope that it will be useful,
    but WITHOUT ANY WARRANTY; without even the implied warranty of
    MERCHANTABILITY or FITNESS FOR A PARTICULAR PURPOSE.  See the
    GNU Lesser General Public License for more details.

    You should have received a copy of the GNU Lesser General Public License
    along with this program.  If not, see <https://www.gnu.org/licenses/>.
"""
from functools import partial
import logging
<<<<<<< HEAD
from typing import Any, Callable, Dict, TYPE_CHECKING, Union
=======
from typing import Any, Callable, Dict, TYPE_CHECKING
>>>>>>> 9a1ee434

from ..yaecs_utils import Priority, TypeHint
if TYPE_CHECKING:
    from .config import Configuration

YAECS_LOGGER = logging.getLogger(__name__)


class ConfigSettersMixin:
    """ Setters Mixin class for YAECS configurations. """

    _main_config: 'Configuration'
    _pre_postprocessing_values: Dict[str, Any]
    _type_hints: Dict[str, TypeHint]

<<<<<<< HEAD
    def __init__(self, *args, **kwargs):
        super().__init__(*args, **kwargs)

    def add_processing_function(self, param_name: str, function_to_add: Union[str, Callable], processing_type: str
                                ) -> None:
        """ If given parameter does not already have a post-processing function with the same name, adds given function
        as a post-processing function to parameters with the given name. """
        attribute = f"_{processing_type}_processing_functions"
        current_processing = object.__getattribute__(self, attribute)
        set_name = param_name
        while set_name in current_processing:
            set_name = set_name + " "
        new_processing = {set_name: function_to_add, **current_processing}
        object.__setattr__(self, attribute, new_processing)

    def add_processing_function_all(self, param_name: str, function_to_add: Union[str, Callable], processing_type: str
                                    ) -> None:
        """
        Triggers add_processing_function on the main config and all defined and future sub-configs.
        :param param_name: parameter(s) to which to add a postprocessing function. Expects paths with respect to the
        main config.
=======
    def add_processing_function(self, param_name: str, function_to_add: Callable, processing_type: str) -> None:
        """
        If given parameter does not already have a post-processing function with the same name, adds given function as
        a post-processing function to parameters with the given name.
        :param param_name: parameter(s) to which to add a postprocessing function
>>>>>>> 9a1ee434
        :param function_to_add: postprocessing function to add, using the generic name "function" if it has no name
        :param processing_type: choose between 'pre' to add a pre-processing function or 'post' to add a post-processing
        function
        """
<<<<<<< HEAD
        if isinstance(function_to_add, str):
            check_function = getattr(self.__class__, function_to_add[len("_tagged_method_"):])
        else:
            check_function = function_to_add
        if not hasattr(check_function, "order"):
            check_function.__dict__["order"] = Priority.INDIFFERENT
        if hasattr(check_function, "assigned_yaml_tag"):
            if check_function.assigned_yaml_tag[1] != processing_type:
                name = "unknown_function" if not hasattr(check_function, "__name__") else check_function.__name__
                YAECS_LOGGER.warning(f"WARNING : processing function {name} is recommended to use "
                                     f"as {check_function.assigned_yaml_tag[1]}-processing function, "
                                     f"but was declared as {processing_type}-processing function.")
        # Add to main config
        self._main_config.add_processing_function(param_name, function_to_add, processing_type)
        # Add to current sub-configs
        for subconfig in self._main_config.get_all_sub_configs():
            subconfig.add_processing_function(param_name, function_to_add, processing_type)
        # Add to future sub-configs
        attribute = f"parameters_{processing_type}_processing"
        current_processing = object.__getattribute__(self, attribute)()
        set_name = param_name
        while set_name in current_processing:
            set_name = set_name + " "
        new_processing = {set_name: function_to_add, **current_processing}
        setattr(self.__class__, attribute, lambda self: new_processing)
=======
        function_name = function_to_add.__name__ if hasattr(function_to_add, "__name__") else "function"
        method = f"parameters_{processing_type}_processing"
        current_processing = object.__getattribute__(self._main_config, method)()
        param_matches = self.match_params(param_name)
        if not any((all(i in self._main_config.match_params(k) for i in param_matches) and v.__name__ == function_name)
                   for k, v in current_processing.items()):
            if param_name in current_processing:
                def _composition(x, processing_dict, name, func):
                    return processing_dict[name](func(x))
                _composition = partial(_composition,
                                       processing_dict=current_processing, name=param_name, func=function_to_add)
                _composition.__name__ = "function_name"
                del current_processing[param_name]
                new_processing = {param_name: _composition, **current_processing}
            else:
                new_processing = {param_name: function_to_add, **current_processing}
            object.__setattr__(self._main_config.__class__, method, lambda x: new_processing)
        else:
            YAECS_LOGGER.warning(f"WARNING : Parameter '{param_name}' already has a post-processing function with the "
                                 f"name '{function_name}'. Processing function will not be added again.")
>>>>>>> 9a1ee434

    def add_type_hint(self, name: str, type_hint: TypeHint) -> None:
        """
        Adds a type hint for a parameter to the list of type hints for automatic type checks.
        :param name: full path of the param in the main config
        :param type_hint: type of the param
        """
        self._type_hints[name] = type_hint

    def remove_value_before_postprocessing(self, name: str) -> None:
        """
        Function used for bookkeeping : it remove a parameter from the pre-post-processing archive.
        :param name: name of the parameter using the dot convention
        """
        if name in self._pre_postprocessing_values:
            del self._pre_postprocessing_values[name]

    def remove_type_hint(self, param_name: str) -> None:
        """
        Removes a registered type hint from a param with given name
        :param param_name: param from which to remove the type hint
        """
        if param_name in self._type_hints:
            del self._type_hints[param_name]

    def save_value_before_postprocessing(self, name: str, value: Any) -> None:
        """
        Function used for bookkeeping : it saves the value a parameter had before its post-processing.
        :param name: name of the parameter using the dot convention
        :param value: value of the parameter before post-processing
        """
        if name not in self._pre_postprocessing_values:
            self._pre_postprocessing_values[name] = value

    def set_post_processing(self, value: bool = True) -> None:
        """
        Sets the state of the master switch for pre-processing across the entire config object. Calling this for a
        sub-config will also affect the main config and all other sub-configs.
        :param value: value to set the pre-processing to
        """
        object.__setattr__(self._main_config, "_post_process_master_switch", value)

    def set_pre_processing(self, value: bool = True) -> None:
        """
        Sets the state of the master switch for pre-processing across the entire config object. Calling this for a
        sub-config will also affect the main config and all other sub-configs.
        :param value: value to set the pre-processing to
        """
        object.__setattr__(self._main_config, "_pre_process_master_switch", value)
<|MERGE_RESOLUTION|>--- conflicted
+++ resolved
@@ -1,169 +1,134 @@
-"""
-Reactive Reality Machine Learning Config System - ConfigSettersMixin object
-Copyright (C) 2022  Reactive Reality
-
-    This program is free software: you can redistribute it and/or modify
-    it under the terms of the GNU Lesser General Public License as published by
-    the Free Software Foundation, either version 3 of the License, or
-    (at your option) any later version.
-
-    This program is distributed in the hope that it will be useful,
-    but WITHOUT ANY WARRANTY; without even the implied warranty of
-    MERCHANTABILITY or FITNESS FOR A PARTICULAR PURPOSE.  See the
-    GNU Lesser General Public License for more details.
-
-    You should have received a copy of the GNU Lesser General Public License
-    along with this program.  If not, see <https://www.gnu.org/licenses/>.
-"""
-from functools import partial
-import logging
-<<<<<<< HEAD
-from typing import Any, Callable, Dict, TYPE_CHECKING, Union
-=======
-from typing import Any, Callable, Dict, TYPE_CHECKING
->>>>>>> 9a1ee434
-
-from ..yaecs_utils import Priority, TypeHint
-if TYPE_CHECKING:
-    from .config import Configuration
-
-YAECS_LOGGER = logging.getLogger(__name__)
-
-
-class ConfigSettersMixin:
-    """ Setters Mixin class for YAECS configurations. """
-
-    _main_config: 'Configuration'
-    _pre_postprocessing_values: Dict[str, Any]
-    _type_hints: Dict[str, TypeHint]
-
-<<<<<<< HEAD
-    def __init__(self, *args, **kwargs):
-        super().__init__(*args, **kwargs)
-
-    def add_processing_function(self, param_name: str, function_to_add: Union[str, Callable], processing_type: str
-                                ) -> None:
-        """ If given parameter does not already have a post-processing function with the same name, adds given function
-        as a post-processing function to parameters with the given name. """
-        attribute = f"_{processing_type}_processing_functions"
-        current_processing = object.__getattribute__(self, attribute)
-        set_name = param_name
-        while set_name in current_processing:
-            set_name = set_name + " "
-        new_processing = {set_name: function_to_add, **current_processing}
-        object.__setattr__(self, attribute, new_processing)
-
-    def add_processing_function_all(self, param_name: str, function_to_add: Union[str, Callable], processing_type: str
-                                    ) -> None:
-        """
-        Triggers add_processing_function on the main config and all defined and future sub-configs.
-        :param param_name: parameter(s) to which to add a postprocessing function. Expects paths with respect to the
-        main config.
-=======
-    def add_processing_function(self, param_name: str, function_to_add: Callable, processing_type: str) -> None:
-        """
-        If given parameter does not already have a post-processing function with the same name, adds given function as
-        a post-processing function to parameters with the given name.
-        :param param_name: parameter(s) to which to add a postprocessing function
->>>>>>> 9a1ee434
-        :param function_to_add: postprocessing function to add, using the generic name "function" if it has no name
-        :param processing_type: choose between 'pre' to add a pre-processing function or 'post' to add a post-processing
-        function
-        """
-<<<<<<< HEAD
-        if isinstance(function_to_add, str):
-            check_function = getattr(self.__class__, function_to_add[len("_tagged_method_"):])
-        else:
-            check_function = function_to_add
-        if not hasattr(check_function, "order"):
-            check_function.__dict__["order"] = Priority.INDIFFERENT
-        if hasattr(check_function, "assigned_yaml_tag"):
-            if check_function.assigned_yaml_tag[1] != processing_type:
-                name = "unknown_function" if not hasattr(check_function, "__name__") else check_function.__name__
-                YAECS_LOGGER.warning(f"WARNING : processing function {name} is recommended to use "
-                                     f"as {check_function.assigned_yaml_tag[1]}-processing function, "
-                                     f"but was declared as {processing_type}-processing function.")
-        # Add to main config
-        self._main_config.add_processing_function(param_name, function_to_add, processing_type)
-        # Add to current sub-configs
-        for subconfig in self._main_config.get_all_sub_configs():
-            subconfig.add_processing_function(param_name, function_to_add, processing_type)
-        # Add to future sub-configs
-        attribute = f"parameters_{processing_type}_processing"
-        current_processing = object.__getattribute__(self, attribute)()
-        set_name = param_name
-        while set_name in current_processing:
-            set_name = set_name + " "
-        new_processing = {set_name: function_to_add, **current_processing}
-        setattr(self.__class__, attribute, lambda self: new_processing)
-=======
-        function_name = function_to_add.__name__ if hasattr(function_to_add, "__name__") else "function"
-        method = f"parameters_{processing_type}_processing"
-        current_processing = object.__getattribute__(self._main_config, method)()
-        param_matches = self.match_params(param_name)
-        if not any((all(i in self._main_config.match_params(k) for i in param_matches) and v.__name__ == function_name)
-                   for k, v in current_processing.items()):
-            if param_name in current_processing:
-                def _composition(x, processing_dict, name, func):
-                    return processing_dict[name](func(x))
-                _composition = partial(_composition,
-                                       processing_dict=current_processing, name=param_name, func=function_to_add)
-                _composition.__name__ = "function_name"
-                del current_processing[param_name]
-                new_processing = {param_name: _composition, **current_processing}
-            else:
-                new_processing = {param_name: function_to_add, **current_processing}
-            object.__setattr__(self._main_config.__class__, method, lambda x: new_processing)
-        else:
-            YAECS_LOGGER.warning(f"WARNING : Parameter '{param_name}' already has a post-processing function with the "
-                                 f"name '{function_name}'. Processing function will not be added again.")
->>>>>>> 9a1ee434
-
-    def add_type_hint(self, name: str, type_hint: TypeHint) -> None:
-        """
-        Adds a type hint for a parameter to the list of type hints for automatic type checks.
-        :param name: full path of the param in the main config
-        :param type_hint: type of the param
-        """
-        self._type_hints[name] = type_hint
-
-    def remove_value_before_postprocessing(self, name: str) -> None:
-        """
-        Function used for bookkeeping : it remove a parameter from the pre-post-processing archive.
-        :param name: name of the parameter using the dot convention
-        """
-        if name in self._pre_postprocessing_values:
-            del self._pre_postprocessing_values[name]
-
-    def remove_type_hint(self, param_name: str) -> None:
-        """
-        Removes a registered type hint from a param with given name
-        :param param_name: param from which to remove the type hint
-        """
-        if param_name in self._type_hints:
-            del self._type_hints[param_name]
-
-    def save_value_before_postprocessing(self, name: str, value: Any) -> None:
-        """
-        Function used for bookkeeping : it saves the value a parameter had before its post-processing.
-        :param name: name of the parameter using the dot convention
-        :param value: value of the parameter before post-processing
-        """
-        if name not in self._pre_postprocessing_values:
-            self._pre_postprocessing_values[name] = value
-
-    def set_post_processing(self, value: bool = True) -> None:
-        """
-        Sets the state of the master switch for pre-processing across the entire config object. Calling this for a
-        sub-config will also affect the main config and all other sub-configs.
-        :param value: value to set the pre-processing to
-        """
-        object.__setattr__(self._main_config, "_post_process_master_switch", value)
-
-    def set_pre_processing(self, value: bool = True) -> None:
-        """
-        Sets the state of the master switch for pre-processing across the entire config object. Calling this for a
-        sub-config will also affect the main config and all other sub-configs.
-        :param value: value to set the pre-processing to
-        """
-        object.__setattr__(self._main_config, "_pre_process_master_switch", value)
+"""
+Reactive Reality Machine Learning Config System - ConfigSettersMixin object
+Copyright (C) 2022  Reactive Reality
+
+    This program is free software: you can redistribute it and/or modify
+    it under the terms of the GNU Lesser General Public License as published by
+    the Free Software Foundation, either version 3 of the License, or
+    (at your option) any later version.
+
+    This program is distributed in the hope that it will be useful,
+    but WITHOUT ANY WARRANTY; without even the implied warranty of
+    MERCHANTABILITY or FITNESS FOR A PARTICULAR PURPOSE.  See the
+    GNU Lesser General Public License for more details.
+
+    You should have received a copy of the GNU Lesser General Public License
+    along with this program.  If not, see <https://www.gnu.org/licenses/>.
+"""
+from functools import partial
+import logging
+from typing import Any, Callable, Dict, TYPE_CHECKING, Union
+
+from ..yaecs_utils import Priority, TypeHint
+if TYPE_CHECKING:
+    from .config import Configuration
+
+YAECS_LOGGER = logging.getLogger(__name__)
+
+
+class ConfigSettersMixin:
+    """ Setters Mixin class for YAECS configurations. """
+
+    _main_config: 'Configuration'
+    _pre_postprocessing_values: Dict[str, Any]
+    _type_hints: Dict[str, TypeHint]
+
+    def __init__(self, *args, **kwargs):
+        super().__init__(*args, **kwargs)
+
+    def add_processing_function(self, param_name: str, function_to_add: Union[str, Callable], processing_type: str
+                                ) -> None:
+        """ If given parameter does not already have a post-processing function with the same name, adds given function
+        as a post-processing function to parameters with the given name. """
+        attribute = f"_{processing_type}_processing_functions"
+        current_processing = object.__getattribute__(self, attribute)
+        set_name = param_name
+        while set_name in current_processing:
+            set_name = set_name + " "
+        new_processing = {set_name: function_to_add, **current_processing}
+        object.__setattr__(self, attribute, new_processing)
+
+    def add_processing_function_all(self, param_name: str, function_to_add: Union[str, Callable], processing_type: str
+                                    ) -> None:
+        """
+        Triggers add_processing_function on the main config and all defined and future sub-configs.
+        :param param_name: parameter(s) to which to add a postprocessing function. Expects paths with respect to the
+        main config.
+        :param function_to_add: postprocessing function to add, using the generic name "function" if it has no name
+        :param processing_type: choose between 'pre' to add a pre-processing function or 'post' to add a post-processing
+        function
+        """
+        if isinstance(function_to_add, str):
+            check_function = getattr(self.__class__, function_to_add[len("_tagged_method_"):])
+        else:
+            check_function = function_to_add
+        if not hasattr(check_function, "order"):
+            check_function.__dict__["order"] = Priority.INDIFFERENT
+        if hasattr(check_function, "assigned_yaml_tag"):
+            if check_function.assigned_yaml_tag[1] != processing_type:
+                name = "unknown_function" if not hasattr(check_function, "__name__") else check_function.__name__
+                YAECS_LOGGER.warning(f"WARNING : processing function {name} is recommended to use "
+                                     f"as {check_function.assigned_yaml_tag[1]}-processing function, "
+                                     f"but was declared as {processing_type}-processing function.")
+        # Add to main config
+        self._main_config.add_processing_function(param_name, function_to_add, processing_type)
+        # Add to current sub-configs
+        for subconfig in self._main_config.get_all_sub_configs():
+            subconfig.add_processing_function(param_name, function_to_add, processing_type)
+        # Add to future sub-configs
+        attribute = f"parameters_{processing_type}_processing"
+        current_processing = object.__getattribute__(self, attribute)()
+        set_name = param_name
+        while set_name in current_processing:
+            set_name = set_name + " "
+        new_processing = {set_name: function_to_add, **current_processing}
+        setattr(self.__class__, attribute, lambda self: new_processing)
+
+    def add_type_hint(self, name: str, type_hint: TypeHint) -> None:
+        """
+        Adds a type hint for a parameter to the list of type hints for automatic type checks.
+        :param name: full path of the param in the main config
+        :param type_hint: type of the param
+        """
+        self._type_hints[name] = type_hint
+
+    def remove_value_before_postprocessing(self, name: str) -> None:
+        """
+        Function used for bookkeeping : it remove a parameter from the pre-post-processing archive.
+        :param name: name of the parameter using the dot convention
+        """
+        if name in self._pre_postprocessing_values:
+            del self._pre_postprocessing_values[name]
+
+    def remove_type_hint(self, param_name: str) -> None:
+        """
+        Removes a registered type hint from a param with given name
+        :param param_name: param from which to remove the type hint
+        """
+        if param_name in self._type_hints:
+            del self._type_hints[param_name]
+
+    def save_value_before_postprocessing(self, name: str, value: Any) -> None:
+        """
+        Function used for bookkeeping : it saves the value a parameter had before its post-processing.
+        :param name: name of the parameter using the dot convention
+        :param value: value of the parameter before post-processing
+        """
+        if name not in self._pre_postprocessing_values:
+            self._pre_postprocessing_values[name] = value
+
+    def set_post_processing(self, value: bool = True) -> None:
+        """
+        Sets the state of the master switch for pre-processing across the entire config object. Calling this for a
+        sub-config will also affect the main config and all other sub-configs.
+        :param value: value to set the pre-processing to
+        """
+        object.__setattr__(self._main_config, "_post_process_master_switch", value)
+
+    def set_pre_processing(self, value: bool = True) -> None:
+        """
+        Sets the state of the master switch for pre-processing across the entire config object. Calling this for a
+        sub-config will also affect the main config and all other sub-configs.
+        :param value: value to set the pre-processing to
+        """
+        object.__setattr__(self._main_config, "_pre_process_master_switch", value)