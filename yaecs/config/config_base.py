--- conflicted
+++ resolved
@@ -1,843 +1,838 @@
-"""
-Reactive Reality Machine Learning Config System - _ConfigurationBase object
-Copyright (C) 2022  Reactive Reality
-
-    This program is free software: you can redistribute it and/or modify
-    it under the terms of the GNU Lesser General Public License as published by
-    the Free Software Foundation, either version 3 of the License, or
-    (at your option) any later version.
-
-    This program is distributed in the hope that it will be useful,
-    but WITHOUT ANY WARRANTY; without even the implied warranty of
-    MERCHANTABILITY or FITNESS FOR A PARTICULAR PURPOSE.  See the
-    GNU Lesser General Public License for more details.
-
-    You should have received a copy of the GNU Lesser General Public License
-    along with this program.  If not, see <https://www.gnu.org/licenses/>.
-"""
-
-import copy
-import logging
-import os
-import sys
-from collections.abc import Iterable
-from functools import partial
-from numbers import Real
-from pathlib import Path
-from typing import (TYPE_CHECKING,
-                    Any, Callable, Dict, List, Optional, Tuple, Type, Union)
-
-import yaml
-
-from ..yaecs_utils import (YAML_EXPRESSIONS,
-                           ConfigDeclarator, TypeHint,
-<<<<<<< HEAD
-                           adapt_to_type, compare_string_pattern, compose, format_str, get_order, is_type_valid,
-                           parse_type, recursive_set_attribute, set_function_attribute, update_state)
-=======
-                           compare_string_pattern, compose, format_str, get_quasi_bash_sys_argv, get_order,
-                           is_type_valid, parse_type, recursive_set_attribute, set_function_attribute, update_state)
->>>>>>> 649fc91f
-from .config_convenience import ConfigConvenienceMixin
-from .config_getters import ConfigGettersMixin
-from .config_hooks import ConfigHooksMixin
-from .config_processing_functions import ConfigProcessingFunctionsMixin
-from .config_setters import ConfigSettersMixin
-
-if TYPE_CHECKING:
-    from .config import Configuration
-
-YAECS_LOGGER = logging.getLogger(__name__)
-
-
-class _ConfigurationBase(ConfigHooksMixin, ConfigGettersMixin, ConfigSettersMixin, ConfigConvenienceMixin,
-                         ConfigProcessingFunctionsMixin):
-    """ Base class for YAECS configurations. Defines its basic behaviour, such as creation and merging operations,
-    including processing- and type checking-related logic, but not its constructors (see Configuration class for those,
-    and its docstring for more details about the composition of the Configuration superclass). """
-
-    add_processing_function: Callable[[str, Callable, str], None]
-    add_processing_function_all: Callable[[str, Callable, str], None]
-    config_metadata: dict
-    parameters_pre_processing: Callable[[], Dict[str, Callable]]
-    parameters_post_processing: Callable[[], Dict[str, Callable]]
-    _get_instance: Callable
-    _get_tagged_methods_info: Callable[[], List[Tuple[Union[str, Callable]]]]
-    _main_config: 'Configuration'
-    _methods: List[str]
-    _nesting_hierarchy: List[str]
-    _operating_creation_or_merging: bool
-    _protected_attributes: List[str]
-    _state: List[str]
-    _verbose: bool
-
-    def __init__(self, from_argv: str = "", do_not_pre_process: bool = False, do_not_post_process: bool = False):
-        """
-        Should never be called directly by the user. Please use one of the constructors defined for the Configuration
-        class instead, or the utils.make_config convenience function.
-
-        :param from_argv: pattern used to find the config in the command line arguments, or "" if not applicable
-        :param do_not_pre_process: if true, pre-processing is deactivated in this initialization
-        :param do_not_post_process: if true, post-processing is deactivated in this initialization
-        :raises ValueError: if the overwriting regime is not valid
-        :return: none
-        """
-
-        # PROTECTED ATTRIBUTES
-        self._assigned_as_yaml_tags = {processor[0]: (processor[3], processor[1], processor[2])
-                                       for processor in self._get_tagged_methods_info()}
-        self._former_saving_time = None
-        self._from_argv = from_argv
-        self._modified_buffer = []
-        self._post_process_master_switch = not do_not_post_process
-        self._pre_process_master_switch = not do_not_pre_process
-        for process_type in ["pre", "post"]:
-            setattr(self, f"_{process_type}_processing_functions", {})
-            self._prepare_processing_functions(process_type)
-        self._pre_postprocessing_values = {}
-        self._reference_folder = None
-        self._sub_configs_list = []
-        self._type_hints = {}
-        self._was_last_saved_as = None
-        super().__init__()
-
-    def __getitem__(self, item) -> Any:
-        if "." in item and "*" not in item:
-            sub_config_name = ("___"
-                               + item.split(".")[0] if item.split(".")[0] in self._methods else item.split(".")[0])
-            sub_config = getattr(self, sub_config_name)
-            if not isinstance(sub_config, _ConfigurationBase):
-                did_you_mean_message = self._did_you_mean(sub_config_name, filter_type=self.__class__)
-                raise TypeError(f"As the parameter '{sub_config_name}' is not a sub-config"
-                                f", it cannot be accessed.\n{did_you_mean_message}")
-            return sub_config[item.split(".", 1)[1]]
-        return getattr(self, "___" + item if item in self._methods else item)
-
-    def __setattr__(self, key, value) -> None:
-        if (self.is_in_operation() or self._main_config.is_in_operation()
-                or self.config_metadata["overwriting_regime"] == "unsafe"):
-            object.__setattr__(self, key, value)
-        elif self.config_metadata["overwriting_regime"] == "auto-save":
-            self._manual_merge({key: value}, source='code')
-        elif self.config_metadata["overwriting_regime"] == "locked":
-            raise RuntimeError("Overwriting params in locked configs "
-                               "is not allowed.")
-        else:
-            raise ValueError(f"No behaviour determined for value '"
-                             f"{self.config_metadata['overwriting_regime']}' of "
-                             f"parameter 'overwriting_regime'.")
-
-    def __getattribute__(self, item) -> Any:
-        try:
-            return object.__getattribute__(self, item)
-        except AttributeError as exception:
-            if not item.startswith("_") and not any(state.startswith("setup") for state in self._state):
-                raise AttributeError(f"Unknown parameter of the configuration : '{item}'.\n"
-                                     f"{self._did_you_mean(item)}") from exception
-            raise AttributeError from exception
-
-    def __iter__(self):
-        return iter(self._get_user_defined_attributes())
-
-    def check_type(self, type_or_types: TypeHint) -> Callable:
-        """
-        Returns a processing function that checks for given type. Can be used for example with the following line in a
-        parameters post-processing dict:
-        "parameter_that_should_be_int": self.check_type(int)
-
-        * The type can be any of None, bool, int, float, str, dict, list. The value 0 instead means no type check.
-        * Unions are denoted by tuples of types.
-        * You can specify the type of the elements of your lists by using a list of types. This list should contain
-          either one type (in which case the list is expected to only contain elements of that type) or as many types as
-          there are elements in the list (in which case each element is tested with the corresponding type)
-        * You can specify the type of the elements of your dicts by using a dict or a set of types. If you use a set, it
-          can only contain one type (in which case the dict is expected to contain only values of that type).
-          If you use a dict of types, the keys used in that dict that match the keys in the parameter will be checked
-          using the values as types.
-
-        :param type_or_types: type for which to create the function
-        :return: the processing function
-        """
-        def _check_type(value: Any, type_to_check: TypeHint, original_type: TypeHint) -> Any:
-            def _wrong_type() -> None:
-                name = self.get_processed_param_name(full_path=False)
-                is_full = original_type == type_to_check
-                checked_type = type(type_to_check) if isinstance(type_to_check, (list, dict, set)) else type_to_check
-                raise ValueError(f"{'Parameter' if is_full else 'Part of parameter'} '{name}' (value : {value})\n"
-                                 f"has incorrect type '{type(value)}'. Expected '{checked_type}'.")
-
-            if isinstance(type_to_check, tuple):
-                if not type_to_check:
-                    raise ValueError("Undefined behaviour for empty tuples. Maybe you meant to use an empty list or "
-                                     "dict ?")
-                fails = True
-                for to_check in type_to_check:
-                    try:
-                        _check_type(value, to_check, original_type)
-                    except ValueError:
-                        pass
-                    else:
-                        fails = False
-                if fails:
-                    _wrong_type()
-
-            elif isinstance(type_to_check, list):
-                if not isinstance(value, list):
-                    _wrong_type()
-                if len(type_to_check) > 1:
-                    if len(type_to_check) != len(value):
-                        raise ValueError("When providing a list of types, its length must be one or match the length of"
-                                         " the value.")
-                    for v_to_check, t_to_check in zip(value, type_to_check):
-                        _check_type(v_to_check, t_to_check, original_type)
-                else:
-                    types = type_to_check[0] if type_to_check else 0
-                    for i in value:
-                        _check_type(i, types, original_type)
-
-            elif isinstance(type_to_check, dict):
-                if not isinstance(value, dict):
-                    _wrong_type()
-                if not type_to_check:
-                    raise ValueError("Undefined behaviour for empty dicts. Maybe you meant to use an empty list or "
-                                     "{\"type\": ...} ?")
-                if len(type_to_check) > 1:
-                    raise ValueError("When providing a dict of types, its length must be 1. Maybe you meant to use a"
-                                     " tuple ?")
-                for i in value:
-                    _check_type(value[i], type_to_check[list(type_to_check.keys())[0]], original_type)
-
-            elif type_to_check != 0 and type_to_check is not None and not isinstance(value, type_to_check):
-                if not (type_to_check is float and isinstance(value, int)):
-                    _wrong_type()
-
-            elif type_to_check is None and value is not None:
-                _wrong_type()
-            return value
-
-        return partial(_check_type, type_to_check=type_or_types, original_type=type_or_types)
-
-    @update_state("init_from_config;_name")
-    def init_from_config(self, config_path_or_dict: ConfigDeclarator) -> None:
-        """
-        Entrypoint for all methods trying to get any value from outside the config to inside the config. This
-        includes creating new parameters when creating the config or merging existing parameters after the creation.
-        Users should only use this to merge or create parameters during a creation or merge operation (for instance in a
-        processing function). If you want to merge parameters in your main code, outside a constructor or other
-        operation, please use self.merge.
-
-        :param config_path_or_dict: path or dictionary for the config to merge
-        """
-        if config_path_or_dict is not None:
-            if isinstance(config_path_or_dict, str):
-                with open(self._find_path(config_path_or_dict), encoding='utf-8') as yaml_file:
-                    for dictionary_to_add in yaml.load_all(yaml_file, Loader=self._get_yaml_loader()):
-                        for item in self._superficial_dict_cleanup(dictionary_to_add).items():
-                            self._process_item_to_merge_or_add(item)
-            else:
-                for item in config_path_or_dict.items():
-                    self._process_item_to_merge_or_add(item)
-
-    def merge(self, config_path_or_dictionary: ConfigDeclarator, do_not_pre_process: bool = False,
-              do_not_post_process: bool = False) -> None:
-        """
-        Merges provided config path of dictionary into the current config.
-
-        :param config_path_or_dictionary: path or dictionary for the config to merge
-        :param do_not_pre_process: if true, pre-processing is deactivated in this initialization
-        :param do_not_post_process: if true, post-processing is deactivated in this initialization
-        """
-        self._manual_merge(config_path_or_dictionary=config_path_or_dictionary, do_not_pre_process=do_not_pre_process,
-                           do_not_post_process=do_not_post_process)
-
-    def merge_from_command_line(self, to_merge: Optional[Union[List[str], str]] = None,
-                                do_not_pre_process: bool = False, do_not_post_process: bool = False) -> None:
-        """
-        Formerly used to manually merge the command line arguments into the config, which is now done automatically and
-        thus should no longer be done manually. Can still be used to manually merge a string emulating command line
-        arguments.
-
-        :param to_merge: if specified, merges this string or list of strings instead of the sys.argv list of strings
-        :param do_not_pre_process: if true, pre-processing is deactivated in this initialization
-        :param do_not_post_process: if true, post-processing is deactivated in this initialization
-        """
-        if self._verbose and to_merge is None:
-            YAECS_LOGGER.warning("WARNING : merge_from_command_line is now deprecated and will automatically start "
-                                 "after using any constructor.\nYou can remove the 'config.merge_from_command_line()' "
-                                 "line from your code now :) it's redundant.")
-        to_merge = self._gather_command_line_dict(to_merge)
-        if to_merge:
-            self._manual_merge(to_merge, do_not_pre_process=do_not_pre_process, do_not_post_process=do_not_post_process,
-                               source='command line')
-
-    @staticmethod
-    def _added_pre_processing():
-        """ Will contain pre-processing function added via self.add_processing_function_all. """
-        return {}
-
-    @staticmethod
-    def _added_post_processing():
-        """ Will contain post-processing function added via self.add_processing_function_all. """
-        return {}
-
-    def _check_for_unlinked_sub_configs(self) -> None:
-        """ Used to raise an error when unlinked sub-configs are declared. """
-        all_configs = self.get_all_sub_configs()
-        linked_configs = self.get_all_linked_sub_configs()
-        for i in all_configs:
-            found_correspondence = False
-            for j in linked_configs:
-                if self._are_same_sub_configs(i, j):
-                    found_correspondence = True
-                    break
-            if not found_correspondence:
-                raise RuntimeError(f"Sub-config '{i.get_name()}' is unlinked. Unlinked "
-                                   "sub-configs are not allowed.")
-
-    def _find_path(self, path: str) -> str:
-        """ Used to find a config from its (potentially relative) path, because it might be ambiguous relative to where
-        it should be looked for. Probably very improvable. """
-        def _get_path(path_to_check):
-            if os.path.exists(path_to_check):
-                return os.path.abspath(path_to_check)
-            if path_to_check.endswith(".yaml") or path_to_check.endswith(".yml"):
-                to_check = ".".join(path_to_check.split(".")[:-1])
-            else:
-                to_check = path_to_check
-            there = [os.path.exists(to_check + ".yaml"), os.path.exists(to_check + ".yml"), os.path.exists(to_check)]
-            if sum(there) == 0:
-                return None
-            if sum(there) == 1:
-                return os.path.abspath([to_check + ".yaml", to_check + ".yml", to_check][there.index(True)])
-            there.pop(there.index(False))
-            raise RuntimeError(f"Ambiguity for provided path '{path_to_check}' : detected two possible paths :\n"
-                               f"   - {there[0]}\n   - {there[1]}")
-
-        # If the path is absolute, use it...
-        if os.path.isabs(path):
-            path = _get_path(path)
-            if path is not None:
-                self._reference_folder = str(Path(path).parents[0])
-                return path
-
-        # ... if not, search relatively to some reference folders.
-        else:
-            possibilities = []
-            last_is_current = False
-
-            # First check relatively to parent configs' directories...
-            for config in reversed(self.config_metadata["config_hierarchy"]):
-                if isinstance(config, str):
-                    relative_path = os.path.join(Path(config).parents[0], path)
-                    absolute_path = _get_path(relative_path)
-                    if absolute_path is not None and absolute_path not in possibilities:
-                        possibilities.append(absolute_path)
-
-            # ... then also check the current reference folder since
-            # the config hierarchy is not always up-to-date...
-            if self._reference_folder is not None:
-                relative_path = os.path.join(self._reference_folder, path)
-                absolute_path = _get_path(relative_path)
-                if absolute_path is not None and absolute_path not in possibilities:
-                    possibilities.append(absolute_path)
-            if self._main_config is not None and self._main_config.get_reference_folder() is not None:
-                relative_path = os.path.join(self._main_config.get_reference_folder(), path)
-                absolute_path = _get_path(relative_path)
-                if absolute_path is not None and absolute_path not in possibilities:
-                    possibilities.append(absolute_path)
-
-            # ... and finally, check relatively to the current
-            # working directory.
-            absolute_path = _get_path(path)
-            if absolute_path is not None and absolute_path not in possibilities:
-                last_is_current = True
-                possibilities.append(absolute_path)
-
-            if len(possibilities) > 1:
-                if path.endswith(".yaml"):
-                    filtered = [p for p in possibilities if p.endswith(".yaml")]
-                elif path.endswith(".yml"):
-                    filtered = [p for p in possibilities if p.endswith(".yml")]
-                else:
-                    filtered = [p for p in possibilities if not p.endswith(".yaml") and not p.endswith(".yml")]
-            else:
-                filtered = possibilities
-
-            if len(filtered) > 1:
-                YAECS_LOGGER.warning(f"WARNING : Multiple matches for path {path}. '{filtered[0]}' will be used.\n"
-                                     f"All matches : {filtered}.")
-            if filtered:
-                if last_is_current and filtered[0] == possibilities[-1]:
-                    self._reference_folder = str(Path(absolute_path).parents[0])
-                return filtered[0]
-
-        raise FileNotFoundError(f"ERROR : path not found ({path}).")
-
-    def _get_yaml_loader(self) -> Type[yaml.FullLoader]:
-        """ Used to get a custom YAML loader capable of parsing config tags. """
-
-        def generic_constructor(yaml_loader, tag, node):
-
-            is_param_tag = bool(yaml_loader.constructed_objects)
-
-            # If type tag, handle type-hinting or processing assignment.
-            if tag[1:].lower().startswith("type:") and tag[1:].lower() != "type:config":
-                if not is_param_tag:
-                    raise RuntimeError(f"'{tag[1:]}' is not a valid sub-config name.")
-                if not any(state.startswith("setup") for state in self._state):
-                    raise RuntimeError("Type-hinting is only allowed in the default config.")
-                name = yaml_loader.constructed_objects[list(yaml_loader.constructed_objects.keys())[-1]]
-                name = self._get_full_path(name)
-                type_hint = tag[6:]
-                if type_hint in self._assigned_as_yaml_tags:
-                    _, processor_type, new_type_hint = self._assigned_as_yaml_tags[type_hint]
-                    if self.get_variation_name() is None:
-                        self.add_processing_function_all(name, f"_tagged_method_{type_hint}", processor_type)
-                    type_hint = new_type_hint
-                self._main_config.add_type_hint(name, parse_type(type_hint))
-                if isinstance(node, yaml.ScalarNode):
-                    if node.value == "":
-                        def _can_be_str(parsed_type):
-                            if parsed_type is str:
-                                return True
-                            if isinstance(parsed_type, tuple):
-                                if str in parsed_type:
-                                    return True
-                                return any(_can_be_str(t) for t in parsed_type)
-                            return False
-                        if _can_be_str(parse_type(tag[6:])):
-                            return yaml_loader.yaml_constructors["tag:yaml.org,2002:str"](yaml_loader, node)
-                    for key, value in YAML_EXPRESSIONS.items():
-                        if value.match(node.value):
-                            return yaml_loader.yaml_constructors[f"tag:yaml.org,2002:{key}"](yaml_loader, node)
-                    return yaml_loader.construct_scalar(node)
-                if isinstance(node, yaml.SequenceNode):
-                    return yaml_loader.construct_sequence(node, deep=True)
-                if isinstance(node, yaml.MappingNode):
-                    return yaml_loader.construct_mapping(node, deep=True)
-
-            # Otherwise, assume sub-config tag
-            if is_param_tag:
-                # Case 1 : not root of the YAML file > infer name from parameter name
-                sub_configs_names = list(yaml_loader.constructed_objects.keys())[-1].value.split(".")
-                sub_config = sub_configs_names[0]
-                apply_to_node = ".".join(sub_configs_names[1:])
-                if tag[1:].lower() != "type:config":
-                    YAECS_LOGGER.warning(f"WARNING : Naming sub-configs is deprecated. Tag '{tag}' will be ignored and "
-                                         "should be removed. They might be used for a different purpose in a future "
-                                         "release."
-                                         "\nSince now YAML dicts are implicitly considered sub-configs, be sure to tag "
-                                         "with '!type:dict' if you want to use a dict.")
-            else:
-                if tag[1:].lower() == "type:config":
-                    # Case 2 : name not provided and root of the YAML file > assume dict
-                    return yaml_loader.construct_mapping(node, deep=True)
-                # Case 3 : name provided and root of the YAML file > use first part as config name
-                sub_configs_names = tag[1:].split(".")
-                sub_config = sub_configs_names[0]
-                apply_to_node = ".".join(sub_configs_names[1:])
-
-            if apply_to_node:
-                # Add prefix to all sub-config parameters
-                for i in range(len(node.value)):  # pylint: disable=consider-using-enumerate
-                    node.value[i][0].value = apply_to_node + "." + node.value[i][0].value
-            self._nesting_hierarchy.append(sub_config)  # needs to be set temporarily (potential recursive call)
-            to_convert = yaml_loader.construct_mapping(node)
-            new_config = self._get_instance(name=sub_config,
-                                            config_path_or_dictionary=self._superficial_dict_cleanup(to_convert),
-                                            nesting_hierarchy=self._nesting_hierarchy, state=self._state,
-                                            main_config=self._main_config, verbose=self._verbose)
-            self.set_sub_config(new_config)
-            self._nesting_hierarchy.pop(-1)
-            return new_config if is_param_tag else {sub_config: new_config}
-
-        loader = yaml.FullLoader
-        loader.DEFAULT_MAPPING_TAG = "!type:config"
-        yaml.add_multi_constructor("", generic_constructor, Loader=loader)
-        return loader
-
-    def _manual_merge(self, config_path_or_dictionary: ConfigDeclarator, do_not_pre_process: bool = False,
-                      do_not_post_process: bool = False, source: str = 'config',
-                      ) -> None:
-        """ This method is called whenever a merge is done by the user, and not by the config creation process. It
-        simply calls _merge with some additional bookkeeping. """
-        self._merge(config_path_or_dictionary=config_path_or_dictionary, do_not_pre_process=do_not_pre_process,
-                    do_not_post_process=do_not_post_process, source=source)
-        self._post_process_modified_parameters()
-        self.set_post_processing(True)
-        if self.get_main_config().config_metadata["overwriting_regime"] == "auto-save":
-            if self.get_main_config().get_save_file() is not None:
-                self.get_main_config().save()
-
-    @update_state("merging;_name")
-    def _merge(self, config_path_or_dictionary: ConfigDeclarator, do_not_pre_process: bool = False,
-               do_not_post_process: bool = False, source: str = 'config') -> None:
-        """ Method handling all merging operations to call init_from_config with the proper bookkeeping. """
-        if self._main_config == self:
-            object.__setattr__(self, "_operating_creation_or_merging", True)
-            if self._verbose:
-                YAECS_LOGGER.info(f"Merging from {source} : {format_str(config_path_or_dictionary)}")
-            self.set_post_processing(not do_not_post_process)
-            self.set_pre_processing(not do_not_pre_process)
-            self.init_from_config(config_path_or_dictionary)
-            self.config_metadata["config_hierarchy"].append(config_path_or_dictionary)
-            self._check_for_unlinked_sub_configs()
-            self.set_pre_processing(True)
-            self._operating_creation_or_merging = False
-        else:
-            dicts_to_merge = []
-            if isinstance(config_path_or_dictionary, str):
-                with open(self._find_path(config_path_or_dictionary), encoding='utf-8') as yaml_file:
-                    for dictionary_to_add in yaml.load_all(yaml_file, Loader=self._get_yaml_loader()):
-                        dicts_to_merge.append(self._superficial_dict_cleanup(dictionary_to_add))
-                    yaml_file.close()
-            else:
-                dicts_to_merge.append(config_path_or_dictionary)
-            for dictionary in dicts_to_merge:
-                self._main_config._merge(  # pylint: disable=protected-access
-                    {self._get_full_path(a): b
-                     for a, b in dictionary.items()}, do_not_pre_process=do_not_pre_process,
-                    do_not_post_process=do_not_post_process, source=source,
-                )
-
-    @update_state("working_on;_name")
-    def _process_item_to_merge_or_add(self, item: Tuple[str, Any]) -> None:
-        """ Method called by init_from_config to merge or add a given key, value pair. """
-        key, value = item
-
-        # Process metadata. If there is metadata, treat the rest of
-        # the merge as "loading a saved file"... (which will deactivate
-        # the parameter pre-processing for this merge)
-        if key == "config_metadata":
-            pattern = "Saving time : * (*) ; Regime : *"
-            if not isinstance(value, str) or not compare_string_pattern(value, pattern):
-                raise RuntimeError("'config_metadata' is a special parameter. "
-                                   "Please do not edit or set it.")
-
-            regime = value.split(" : ")[-1]
-            if regime == "unsafe" and self._verbose:
-                YAECS_LOGGER.warning("WARNING : YOU ARE LOADING AN UNSAFE CONFIG FILE. Reproducibility with "
-                                     "corresponding experiment is not ensured.")
-            elif regime not in ["auto-save", "locked"]:
-                raise ValueError("'overwriting_regime' is a special parameter. "
-                                 "It can only be set to 'auto-save'(default), "
-                                 "'locked' or 'unsafe'.")
-            self.config_metadata["overwriting_regime"] = regime
-
-            self._former_saving_time = float(value.split("(")[-1].split(")")[0])
-            self.set_pre_processing(False)
-            return
-
-        # ...do not accept other protected attributes to be merged...
-        if key in self._protected_attributes:
-            raise RuntimeError(f"Error : '{key}' is a protected name and cannot "
-                               "be used as a parameter name.")
-
-        # ... otherwise, process the data normally :
-
-        # If we are merging a parameter into a previously defined config...
-        if not any(state.startswith("setup") for state in self._state):
-            self._merge_item(key, value)
-
-        # ... or if we are creating a config for the first time and
-        # are adding non-existing parameters to it
-        else:
-            self._add_item(key, value)
-
-    def _merge_item(self, key: str, value: Any) -> None:
-        """ Method called by _process_item_to_merge_or_add if the value should be merged and not added. This method
-        ultimately performs all merges in the config. """
-        if "*" in key:
-            to_merge = {}
-            for param in self.get_parameter_names(deep=True):
-                if compare_string_pattern(param, key):
-                    to_merge[param] = value
-            if self._verbose:
-                if not to_merge:
-                    YAECS_LOGGER.warning(f"WARNING : parameter '{key}' will be ignored : it does not match any existing"
-                                         " parameter.")
-                else:
-                    YAECS_LOGGER.info(f"Pattern parameter '{key}' will be merged into the following matched "
-                                      f"parameters : {list(to_merge.keys())}.")
-            self.init_from_config(to_merge)
-        elif "." in key:
-            name, new_key = key.split(".", 1)
-            try:
-                sub_config = getattr(self, "___" + name if name in self._methods else name)
-            except AttributeError as exception:
-                raise AttributeError(f"ERROR : parameter '{key}' cannot be merged : "
-                                     f"it is not in the default '{self.get_name().upper()}' "
-                                     f"config.\n{self._did_you_mean(key)}") from exception
-
-            if isinstance(sub_config, _ConfigurationBase):
-                sub_config.init_from_config({new_key: value})
-            else:
-                did_you_mean_message = self._did_you_mean(
-                    key.split('.')[0], filter_type=self.__class__, suffix=key.split('.', 1)[1])
-                raise TypeError(f"Failed to set parameter '{key}' : '{key.split('.')[0]}'"
-                                f" is not a sub-config.\n{did_you_mean_message}")
-        else:
-            try:
-                old_value = getattr(self, "___" + key if key in self._methods else key)
-            except AttributeError as exception:
-                raise AttributeError(f"ERROR : parameter '{key}' cannot be merged : "
-                                     f"it is not in the default '{self.get_name().upper()}' "
-                                     f"config.\n{self._did_you_mean(key)}") from exception
-            if isinstance(old_value, _ConfigurationBase):
-                if isinstance(value, _ConfigurationBase):
-                    self.unset_sub_config(value)
-                    old_value.init_from_config(value.get_dict(deep=False))
-                elif isinstance(value, dict):
-                    old_value.init_from_config(value)
-                else:
-                    raise TypeError(f"Trying to set sub-config '{old_value.get_name()}'\n"
-                                    f"with non-config element '{value}'.\n"
-                                    "This replacement cannot be performed.")
-            else:
-                if isinstance(value, _ConfigurationBase):
-                    self.unset_sub_config(value)
-                    for sub_config in value.get_all_linked_sub_configs():
-                        self.unset_sub_config(sub_config)
-                    value = value.get_dict(deep=True)
-                if self._verbose:
-                    YAECS_LOGGER.debug(f"Setting '{key}' : \nold : '{old_value}' \n"
-                                       f"new : '{value}'.")
-                object.__setattr__(self, "___" + key if key in self._methods else key,
-                                   self._process_parameter(key, value, "pre"))
-                if key not in self._modified_buffer:
-                    self._modified_buffer.append(key)
-
-    def _add_item(self, key: str, value: Any) -> None:
-        """ Method called by _process_item_to_merge_or_add if the value should be added and not merged. This method
-        ultimately performs all additions to the config. """
-        if self._state[0].split(";")[0] == "setup" and "*" in key:
-            raise ValueError("The '*' character is not authorised in the default "
-                             f"config ({key}).")
-        if "." in key and "*" not in key.split(".")[0]:
-            name = key.split(".")[0]
-            param_name = "___" + name if name in self._methods else name
-            try:
-                sub_config = getattr(self, param_name)
-            except AttributeError:
-                self._add_sub_config(name, param_name, {key.split(".", 1)[1]: value})
-            else:
-                if isinstance(sub_config, _ConfigurationBase):
-                    sub_config.init_from_config({key.split(".", 1)[1]: value})
-                else:
-                    did_you_mean = self._did_you_mean(
-                        key.split(".")[0], filter_type=self.__class__, suffix=key.split(".", 1)[1],
-                    )
-                    raise TypeError("Failed to set parameter "
-                                    f"'{key}' : '{key.split('.')[0]}' "
-                                    f"is not a sub-config.\n{did_you_mean}")
-        else:
-            param_name = "___" + key if key in self._methods else key
-            try:
-                if key != "config_metadata":
-                    _ = getattr(self, param_name)
-                    raise RuntimeError(f"ERROR : parameter '{key}' was set twice.")
-            except AttributeError:
-                if key in self._methods and self._verbose:
-                    YAECS_LOGGER.warning(f"WARNING : '{key}' is the name of a method in the Configuration object.\n"
-                                         f"Your parameter was initialised anyways, under the name ___{key}. You can "
-                                         f"access it via config.___{key} or config['{key}'].")
-                if isinstance(value, _ConfigurationBase):
-                    self._add_sub_config(key, param_name, {k: value[k] for k in value.get_parameter_names(False)},
-                                         value.get_type_hints())
-                else:
-                    if (self._state[0].split(";")[0] == "setup"
-                            and [i.split(";")[0] for i in self._state].count("setup") < 2):
-                        preprocessed_parameter = self._process_parameter(key, value, "pre")
-                    else:
-                        preprocessed_parameter = value
-                    object.__setattr__(self, param_name, preprocessed_parameter,)
-                    if key not in self._modified_buffer:
-                        self._modified_buffer.append(key)
-
-    def _add_sub_config(self, name: str, name_in_config: str, content: dict,
-                        type_hints: Optional[Dict[str, TypeHint]] = None):
-        """ Method called by _add_item to add a sub-config to a config. First an empty config is created, then its
-        values are added with its init_from_config method. """
-        # This has to be performed in two steps, otherwise
-        # the param inside the new sub-config does not get
-        # pre-processed.
-        object.__setattr__(
-            self, name_in_config,
-            self._get_instance(
-                name=name,
-                overwriting_regime=(self._main_config.config_metadata["overwriting_regime"]),
-                config_path_or_dictionary={}, state=self._state,
-                nesting_hierarchy=self._nesting_hierarchy + [name_in_config],
-                main_config=self._main_config, verbose=self._verbose
-            ),
-        )
-        # Now, outside the nested "setup" state during __init__,
-        # pre-processing is active
-        type_hints_to_transfer = []
-        prefix = self._get_full_path(name) + "."
-        for type_hint in self._main_config.get_type_hints():
-            if type_hint.startswith(prefix):
-                type_hints_to_transfer.append(type_hint)
-        for type_hint in type_hints_to_transfer:
-            self[name].add_type_hint(type_hint[len(prefix):], self._main_config.get_type_hint(type_hint))
-            self._main_config.remove_type_hint(type_hint)
-        if type_hints is not None:
-            for key, value in type_hints.items():
-                self[name].add_type_hint(key, value)
-        self[name].init_from_config(content)
-        self[name].config_metadata["config_hierarchy"] += [content]
-        self.set_sub_config(self[name])
-
-    def _gather_command_line_dict(self, to_merge: Optional[Union[List[str], str]] = None) -> Dict[str, Any]:
-        """ Method called automatically at the end of each constructor to gather all parameters from the command line
-        into a dictionary. This dictionary is then merged. """
-
-        if to_merge is not None:
-            if isinstance(to_merge, list):
-                to_merge = " ".join(to_merge)
-            list_to_merge = get_quasi_bash_sys_argv(to_merge)
-        else:
-            list_to_merge = sys.argv
-
-        # Setting the config to operational mode in case this
-        # is called manually
-        object.__setattr__(self, "_operating_creation_or_merging", True)
-
-        # Gather parameters, their values and their types
-        to_merge = {}  # {param_name: [former_value, new_value, type_forcing], ...}
-        found_config_path = not bool(self._from_argv)
-        in_param = []
-        un_matched_params = []
-        for element in list_to_merge:
-            if element.startswith("--") and (found_config_path or element != self._from_argv):
-                if "=" in element:
-                    pattern, value = element[2:].split("=", 1)
-                    value = value if value != "" else None
-                else:
-                    pattern, value = element[2:], None
-                in_param = []
-                for parameter in self.get_parameter_names(deep=True):
-                    if compare_string_pattern(parameter, pattern):
-                        in_param.append(parameter)
-                        to_merge[parameter] = value
-                if not in_param:
-                    un_matched_params.append(pattern)
-            elif element.startswith("--"):
-                in_param = []
-                found_config_path = True
-            elif in_param and to_merge[in_param[0]] is None:
-                for parameter in in_param:
-                    to_merge[parameter] = element
-            elif in_param:
-                for parameter in in_param:
-                    to_merge[parameter] = f"{to_merge[parameter]} {element}"
-
-        if un_matched_params and self._verbose:
-            YAECS_LOGGER.warning(f"WARNING : parameters {un_matched_params}, encountered while merging params from the "
-                                 f"command line, do not match any param in the config. They will not be merged.")
-
-        # Infer types, then return
-        return {key: yaml.safe_load("true" if val is None else val) for key, val in to_merge.items()}
-
-    def _post_process_modified_parameters(self) -> None:
-        """ This method is called at the end of a config creation or merging operation. It applies post-processing to
-        all parameters modified by this operation. If a parameter is converted into a non-native YAML type, also keeps
-        its former value in memory for saving purposes. """
-        modified = [
-            self._get_full_path(self._modified_buffer.pop(0))
-            for _ in range(len(self._modified_buffer))
-        ]
-        for subconfig in self.get_all_linked_sub_configs():
-            modified_buffer = subconfig.get_modified_buffer()
-            for _ in range(len(modified_buffer)):
-                modified.append(".".join(subconfig.get_nesting_hierarchy() + [modified_buffer.pop(0)]))
-        processors = [(proc if isinstance(proc, Callable)
-                       else self._assigned_as_yaml_tags[proc[len("_tagged_method_"):]][0])
-                      for proc in self._post_processing_functions.values()]
-        orders = sorted(list({get_order(func) for func in processors}))
-        splits = [name.split(".")[len(self._nesting_hierarchy):] for name in modified]
-        names = [(".".join(s), ".".join(s[:-1] + ["___" + s[-1]]) if s[-1] in self._methods else ".".join(s))
-                 for s in splits]
-        for order in orders:
-            for name, set_name in names:
-                recursive_set_attribute(self, set_name, self._process_parameter(name, self[name], "post", order))
-        post_processed = [param for param in modified if param in self._pre_postprocessing_values]
-        if post_processed and self._verbose:
-            YAECS_LOGGER.info(f"Performed post-processing for modified parameters {post_processed}.")
-
-    def _prepare_processing_functions(self, processing_type: str) -> None:
-        """ Sets self._pre/post_processing_functions from the user-provided functions. """
-        processing_functions = {**getattr(self, f"parameters_{processing_type}_processing")(),
-                                **getattr(self, f"_added_{processing_type}_processing")()}
-        for key, value in processing_functions.items():
-
-            if not isinstance(value, (Callable, Iterable)):
-                raise TypeError(f"Invalid {processing_type}-processing functions defined for param '{key}' : "
-                                "the function should be declared as either a function or an iterable of functions, "
-                                "optionally containing one order value.")
-
-            if isinstance(value, Iterable) and not (isinstance(value, str) and value.startswith("_tagged_method_")):
-                if any(not isinstance(element, (Callable, Real)) for element in value):
-                    raise TypeError(f"Invalid {processing_type}-processing functions defined for param '{key}' : "
-                                    "if function is declared as iterable, only functions and one order value can "
-                                    "be provided.")
-                order = [i for i in value if isinstance(i, Real)]
-                if len(order) > 1:
-                    raise ValueError(f"Ambiguous order for {processing_type}-processing functions defined for param "
-                                     f"'{key}' : multiple orders defined ({order}).")
-                processing_function = compose(*[i for i in value if isinstance(i, Callable)])
-                order = order[0] if order else get_order(processing_function)
-                set_function_attribute(processing_function, "order", order)
-
-            else:
-                processing_function = value
-
-            self.add_processing_function(key, processing_function, processing_type)
-
-    @update_state("processing;_name")
-    def _process_parameter(self, name: str, parameter: Any, processing_type: str, order: Optional[Real] = None) -> Any:
-        """ This method checks if a processing function has been defined for given name, then returns the processed
-        value when that is the case. """
-        if processing_type not in ["pre", "post"]:
-            raise ValueError(f"Unknown processing_type : '{processing_type}'. Valid types are 'pre' or 'post'.")
-        total_name = self._get_full_path(name)
-        main = self.get_main_config()
-        processors = [proc for key, proc in getattr(self, f"_{processing_type}_processing_functions").items()
-                      if compare_string_pattern(total_name, key)]
-        processors = [(proc if isinstance(proc, Callable)
-                       else self._assigned_as_yaml_tags[proc[len("_tagged_method_"):]][0]) for proc in processors]
-        processors = sorted([p for p in processors if order is None or get_order(p) == order], key=get_order)
-        if processing_type == "pre":
-            main.remove_value_before_postprocessing(total_name)
-        if main.get_master_switch(processing_type):
-            old_value = None
-            if processing_type == "pre":
-                self.check_type(main.get_type_hint(total_name))(parameter)
-            else:
-                old_value = copy.deepcopy(parameter)
-            was_processed = bool(processors)
-            for processor in processors:
-                try:
-                    parameter = processor(parameter)
-                except Exception:
-                    YAECS_LOGGER.error(f"ERROR while {processing_type}-processing param '{total_name}' :")
-                    raise
-            if processing_type == "pre" and not is_type_valid(parameter, _ConfigurationBase):
-                raise RuntimeError(f"ERROR while pre-processing param '{total_name}' : "
-                                   "pre-processing functions that change the type of a "
-                                   "param to a non-native YAML type are forbidden because "
-                                   "they cannot be saved. Please use a parameter "
-                                   "post-processing instead.")
-            if processing_type == "post" and was_processed:
-                main.save_value_before_postprocessing(self._get_full_path(name), old_value)
-        elif processing_type == "pre":
-            for processor in processors:
-                if processor.__name__.startswith("yaecs_config_hook__"):
-                    for hook_name in processor.__name__.split("__")[1].split(","):
-                        self.add_currently_processed_param_as_hook(hook_name)
-        return parameter
-
-    @staticmethod
-    def _superficial_dict_cleanup(dictionary: dict) -> dict:
-        """ After a YAML loading operation, cleans up composed keys of Configuration items. """
-        return {(k.split(".")[0] if isinstance(v, _ConfigurationBase) else k): v for k, v in dictionary.items()}
+"""
+Reactive Reality Machine Learning Config System - _ConfigurationBase object
+Copyright (C) 2022  Reactive Reality
+
+    This program is free software: you can redistribute it and/or modify
+    it under the terms of the GNU Lesser General Public License as published by
+    the Free Software Foundation, either version 3 of the License, or
+    (at your option) any later version.
+
+    This program is distributed in the hope that it will be useful,
+    but WITHOUT ANY WARRANTY; without even the implied warranty of
+    MERCHANTABILITY or FITNESS FOR A PARTICULAR PURPOSE.  See the
+    GNU Lesser General Public License for more details.
+
+    You should have received a copy of the GNU Lesser General Public License
+    along with this program.  If not, see <https://www.gnu.org/licenses/>.
+"""
+
+import copy
+import logging
+import os
+import sys
+from collections.abc import Iterable
+from functools import partial
+from numbers import Real
+from pathlib import Path
+from typing import (TYPE_CHECKING,
+                    Any, Callable, Dict, List, Optional, Tuple, Type, Union)
+
+import yaml
+
+from ..yaecs_utils import (YAML_EXPRESSIONS,
+                           ConfigDeclarator, TypeHint,
+                           compare_string_pattern, compose, format_str, get_quasi_bash_sys_argv, get_order,
+                           is_type_valid, parse_type, recursive_set_attribute, set_function_attribute, update_state)
+from .config_convenience import ConfigConvenienceMixin
+from .config_getters import ConfigGettersMixin
+from .config_hooks import ConfigHooksMixin
+from .config_processing_functions import ConfigProcessingFunctionsMixin
+from .config_setters import ConfigSettersMixin
+
+if TYPE_CHECKING:
+    from .config import Configuration
+
+YAECS_LOGGER = logging.getLogger(__name__)
+
+
+class _ConfigurationBase(ConfigHooksMixin, ConfigGettersMixin, ConfigSettersMixin, ConfigConvenienceMixin,
+                         ConfigProcessingFunctionsMixin):
+    """ Base class for YAECS configurations. Defines its basic behaviour, such as creation and merging operations,
+    including processing- and type checking-related logic, but not its constructors (see Configuration class for those,
+    and its docstring for more details about the composition of the Configuration superclass). """
+
+    add_processing_function: Callable[[str, Callable, str], None]
+    add_processing_function_all: Callable[[str, Callable, str], None]
+    config_metadata: dict
+    parameters_pre_processing: Callable[[], Dict[str, Callable]]
+    parameters_post_processing: Callable[[], Dict[str, Callable]]
+    _get_instance: Callable
+    _get_tagged_methods_info: Callable[[], List[Tuple[Union[str, Callable]]]]
+    _main_config: 'Configuration'
+    _methods: List[str]
+    _nesting_hierarchy: List[str]
+    _operating_creation_or_merging: bool
+    _protected_attributes: List[str]
+    _state: List[str]
+    _verbose: bool
+
+    def __init__(self, from_argv: str = "", do_not_pre_process: bool = False, do_not_post_process: bool = False):
+        """
+        Should never be called directly by the user. Please use one of the constructors defined for the Configuration
+        class instead, or the utils.make_config convenience function.
+
+        :param from_argv: pattern used to find the config in the command line arguments, or "" if not applicable
+        :param do_not_pre_process: if true, pre-processing is deactivated in this initialization
+        :param do_not_post_process: if true, post-processing is deactivated in this initialization
+        :raises ValueError: if the overwriting regime is not valid
+        :return: none
+        """
+
+        # PROTECTED ATTRIBUTES
+        self._assigned_as_yaml_tags = {processor[0]: (processor[3], processor[1], processor[2])
+                                       for processor in self._get_tagged_methods_info()}
+        self._former_saving_time = None
+        self._from_argv = from_argv
+        self._modified_buffer = []
+        self._post_process_master_switch = not do_not_post_process
+        self._pre_process_master_switch = not do_not_pre_process
+        for process_type in ["pre", "post"]:
+            setattr(self, f"_{process_type}_processing_functions", {})
+            self._prepare_processing_functions(process_type)
+        self._pre_postprocessing_values = {}
+        self._reference_folder = None
+        self._sub_configs_list = []
+        self._type_hints = {}
+        self._was_last_saved_as = None
+        super().__init__()
+
+    def __getitem__(self, item) -> Any:
+        if "." in item and "*" not in item:
+            sub_config_name = ("___"
+                               + item.split(".")[0] if item.split(".")[0] in self._methods else item.split(".")[0])
+            sub_config = getattr(self, sub_config_name)
+            if not isinstance(sub_config, _ConfigurationBase):
+                did_you_mean_message = self._did_you_mean(sub_config_name, filter_type=self.__class__)
+                raise TypeError(f"As the parameter '{sub_config_name}' is not a sub-config"
+                                f", it cannot be accessed.\n{did_you_mean_message}")
+            return sub_config[item.split(".", 1)[1]]
+        return getattr(self, "___" + item if item in self._methods else item)
+
+    def __setattr__(self, key, value) -> None:
+        if (self.is_in_operation() or self._main_config.is_in_operation()
+                or self.config_metadata["overwriting_regime"] == "unsafe"):
+            object.__setattr__(self, key, value)
+        elif self.config_metadata["overwriting_regime"] == "auto-save":
+            self._manual_merge({key: value}, source='code')
+        elif self.config_metadata["overwriting_regime"] == "locked":
+            raise RuntimeError("Overwriting params in locked configs "
+                               "is not allowed.")
+        else:
+            raise ValueError(f"No behaviour determined for value '"
+                             f"{self.config_metadata['overwriting_regime']}' of "
+                             f"parameter 'overwriting_regime'.")
+
+    def __getattribute__(self, item) -> Any:
+        try:
+            return object.__getattribute__(self, item)
+        except AttributeError as exception:
+            if not item.startswith("_") and not any(state.startswith("setup") for state in self._state):
+                raise AttributeError(f"Unknown parameter of the configuration : '{item}'.\n"
+                                     f"{self._did_you_mean(item)}") from exception
+            raise AttributeError from exception
+
+    def __iter__(self):
+        return iter(self._get_user_defined_attributes())
+
+    def check_type(self, type_or_types: TypeHint) -> Callable:
+        """
+        Returns a processing function that checks for given type. Can be used for example with the following line in a
+        parameters post-processing dict:
+        "parameter_that_should_be_int": self.check_type(int)
+
+        * The type can be any of None, bool, int, float, str, dict, list. The value 0 instead means no type check.
+        * Unions are denoted by tuples of types.
+        * You can specify the type of the elements of your lists by using a list of types. This list should contain
+          either one type (in which case the list is expected to only contain elements of that type) or as many types as
+          there are elements in the list (in which case each element is tested with the corresponding type)
+        * You can specify the type of the elements of your dicts by using a dict or a set of types. If you use a set, it
+          can only contain one type (in which case the dict is expected to contain only values of that type).
+          If you use a dict of types, the keys used in that dict that match the keys in the parameter will be checked
+          using the values as types.
+
+        :param type_or_types: type for which to create the function
+        :return: the processing function
+        """
+        def _check_type(value: Any, type_to_check: TypeHint, original_type: TypeHint) -> Any:
+            def _wrong_type() -> None:
+                name = self.get_processed_param_name(full_path=False)
+                is_full = original_type == type_to_check
+                checked_type = type(type_to_check) if isinstance(type_to_check, (list, dict, set)) else type_to_check
+                raise ValueError(f"{'Parameter' if is_full else 'Part of parameter'} '{name}' (value : {value})\n"
+                                 f"has incorrect type '{type(value)}'. Expected '{checked_type}'.")
+
+            if isinstance(type_to_check, tuple):
+                if not type_to_check:
+                    raise ValueError("Undefined behaviour for empty tuples. Maybe you meant to use an empty list or "
+                                     "dict ?")
+                fails = True
+                for to_check in type_to_check:
+                    try:
+                        _check_type(value, to_check, original_type)
+                    except ValueError:
+                        pass
+                    else:
+                        fails = False
+                if fails:
+                    _wrong_type()
+
+            elif isinstance(type_to_check, list):
+                if not isinstance(value, list):
+                    _wrong_type()
+                if len(type_to_check) > 1:
+                    if len(type_to_check) != len(value):
+                        raise ValueError("When providing a list of types, its length must be one or match the length of"
+                                         " the value.")
+                    for v_to_check, t_to_check in zip(value, type_to_check):
+                        _check_type(v_to_check, t_to_check, original_type)
+                else:
+                    types = type_to_check[0] if type_to_check else 0
+                    for i in value:
+                        _check_type(i, types, original_type)
+
+            elif isinstance(type_to_check, dict):
+                if not isinstance(value, dict):
+                    _wrong_type()
+                if not type_to_check:
+                    raise ValueError("Undefined behaviour for empty dicts. Maybe you meant to use an empty list or "
+                                     "{\"type\": ...} ?")
+                if len(type_to_check) > 1:
+                    raise ValueError("When providing a dict of types, its length must be 1. Maybe you meant to use a"
+                                     " tuple ?")
+                for i in value:
+                    _check_type(value[i], type_to_check[list(type_to_check.keys())[0]], original_type)
+
+            elif type_to_check != 0 and type_to_check is not None and not isinstance(value, type_to_check):
+                if not (type_to_check is float and isinstance(value, int)):
+                    _wrong_type()
+
+            elif type_to_check is None and value is not None:
+                _wrong_type()
+            return value
+
+        return partial(_check_type, type_to_check=type_or_types, original_type=type_or_types)
+
+    @update_state("init_from_config;_name")
+    def init_from_config(self, config_path_or_dict: ConfigDeclarator) -> None:
+        """
+        Entrypoint for all methods trying to get any value from outside the config to inside the config. This
+        includes creating new parameters when creating the config or merging existing parameters after the creation.
+        Users should only use this to merge or create parameters during a creation or merge operation (for instance in a
+        processing function). If you want to merge parameters in your main code, outside a constructor or other
+        operation, please use self.merge.
+
+        :param config_path_or_dict: path or dictionary for the config to merge
+        """
+        if config_path_or_dict is not None:
+            if isinstance(config_path_or_dict, str):
+                with open(self._find_path(config_path_or_dict), encoding='utf-8') as yaml_file:
+                    for dictionary_to_add in yaml.load_all(yaml_file, Loader=self._get_yaml_loader()):
+                        for item in self._superficial_dict_cleanup(dictionary_to_add).items():
+                            self._process_item_to_merge_or_add(item)
+            else:
+                for item in config_path_or_dict.items():
+                    self._process_item_to_merge_or_add(item)
+
+    def merge(self, config_path_or_dictionary: ConfigDeclarator, do_not_pre_process: bool = False,
+              do_not_post_process: bool = False) -> None:
+        """
+        Merges provided config path of dictionary into the current config.
+
+        :param config_path_or_dictionary: path or dictionary for the config to merge
+        :param do_not_pre_process: if true, pre-processing is deactivated in this initialization
+        :param do_not_post_process: if true, post-processing is deactivated in this initialization
+        """
+        self._manual_merge(config_path_or_dictionary=config_path_or_dictionary, do_not_pre_process=do_not_pre_process,
+                           do_not_post_process=do_not_post_process)
+
+    def merge_from_command_line(self, to_merge: Optional[Union[List[str], str]] = None,
+                                do_not_pre_process: bool = False, do_not_post_process: bool = False) -> None:
+        """
+        Formerly used to manually merge the command line arguments into the config, which is now done automatically and
+        thus should no longer be done manually. Can still be used to manually merge a string emulating command line
+        arguments.
+
+        :param to_merge: if specified, merges this string or list of strings instead of the sys.argv list of strings
+        :param do_not_pre_process: if true, pre-processing is deactivated in this initialization
+        :param do_not_post_process: if true, post-processing is deactivated in this initialization
+        """
+        if self._verbose and to_merge is None:
+            YAECS_LOGGER.warning("WARNING : merge_from_command_line is now deprecated and will automatically start "
+                                 "after using any constructor.\nYou can remove the 'config.merge_from_command_line()' "
+                                 "line from your code now :) it's redundant.")
+        to_merge = self._gather_command_line_dict(to_merge)
+        if to_merge:
+            self._manual_merge(to_merge, do_not_pre_process=do_not_pre_process, do_not_post_process=do_not_post_process,
+                               source='command line')
+
+    @staticmethod
+    def _added_pre_processing():
+        """ Will contain pre-processing function added via self.add_processing_function_all. """
+        return {}
+
+    @staticmethod
+    def _added_post_processing():
+        """ Will contain post-processing function added via self.add_processing_function_all. """
+        return {}
+
+    def _check_for_unlinked_sub_configs(self) -> None:
+        """ Used to raise an error when unlinked sub-configs are declared. """
+        all_configs = self.get_all_sub_configs()
+        linked_configs = self.get_all_linked_sub_configs()
+        for i in all_configs:
+            found_correspondence = False
+            for j in linked_configs:
+                if self._are_same_sub_configs(i, j):
+                    found_correspondence = True
+                    break
+            if not found_correspondence:
+                raise RuntimeError(f"Sub-config '{i.get_name()}' is unlinked. Unlinked "
+                                   "sub-configs are not allowed.")
+
+    def _find_path(self, path: str) -> str:
+        """ Used to find a config from its (potentially relative) path, because it might be ambiguous relative to where
+        it should be looked for. Probably very improvable. """
+        def _get_path(path_to_check):
+            if os.path.exists(path_to_check):
+                return os.path.abspath(path_to_check)
+            if path_to_check.endswith(".yaml") or path_to_check.endswith(".yml"):
+                to_check = ".".join(path_to_check.split(".")[:-1])
+            else:
+                to_check = path_to_check
+            there = [os.path.exists(to_check + ".yaml"), os.path.exists(to_check + ".yml"), os.path.exists(to_check)]
+            if sum(there) == 0:
+                return None
+            if sum(there) == 1:
+                return os.path.abspath([to_check + ".yaml", to_check + ".yml", to_check][there.index(True)])
+            there.pop(there.index(False))
+            raise RuntimeError(f"Ambiguity for provided path '{path_to_check}' : detected two possible paths :\n"
+                               f"   - {there[0]}\n   - {there[1]}")
+
+        # If the path is absolute, use it...
+        if os.path.isabs(path):
+            path = _get_path(path)
+            if path is not None:
+                self._reference_folder = str(Path(path).parents[0])
+                return path
+
+        # ... if not, search relatively to some reference folders.
+        else:
+            possibilities = []
+            last_is_current = False
+
+            # First check relatively to parent configs' directories...
+            for config in reversed(self.config_metadata["config_hierarchy"]):
+                if isinstance(config, str):
+                    relative_path = os.path.join(Path(config).parents[0], path)
+                    absolute_path = _get_path(relative_path)
+                    if absolute_path is not None and absolute_path not in possibilities:
+                        possibilities.append(absolute_path)
+
+            # ... then also check the current reference folder since
+            # the config hierarchy is not always up-to-date...
+            if self._reference_folder is not None:
+                relative_path = os.path.join(self._reference_folder, path)
+                absolute_path = _get_path(relative_path)
+                if absolute_path is not None and absolute_path not in possibilities:
+                    possibilities.append(absolute_path)
+            if self._main_config is not None and self._main_config.get_reference_folder() is not None:
+                relative_path = os.path.join(self._main_config.get_reference_folder(), path)
+                absolute_path = _get_path(relative_path)
+                if absolute_path is not None and absolute_path not in possibilities:
+                    possibilities.append(absolute_path)
+
+            # ... and finally, check relatively to the current
+            # working directory.
+            absolute_path = _get_path(path)
+            if absolute_path is not None and absolute_path not in possibilities:
+                last_is_current = True
+                possibilities.append(absolute_path)
+
+            if len(possibilities) > 1:
+                if path.endswith(".yaml"):
+                    filtered = [p for p in possibilities if p.endswith(".yaml")]
+                elif path.endswith(".yml"):
+                    filtered = [p for p in possibilities if p.endswith(".yml")]
+                else:
+                    filtered = [p for p in possibilities if not p.endswith(".yaml") and not p.endswith(".yml")]
+            else:
+                filtered = possibilities
+
+            if len(filtered) > 1:
+                YAECS_LOGGER.warning(f"WARNING : Multiple matches for path {path}. '{filtered[0]}' will be used.\n"
+                                     f"All matches : {filtered}.")
+            if filtered:
+                if last_is_current and filtered[0] == possibilities[-1]:
+                    self._reference_folder = str(Path(absolute_path).parents[0])
+                return filtered[0]
+
+        raise FileNotFoundError(f"ERROR : path not found ({path}).")
+
+    def _get_yaml_loader(self) -> Type[yaml.FullLoader]:
+        """ Used to get a custom YAML loader capable of parsing config tags. """
+
+        def generic_constructor(yaml_loader, tag, node):
+
+            is_param_tag = bool(yaml_loader.constructed_objects)
+
+            # If type tag, handle type-hinting or processing assignment.
+            if tag[1:].lower().startswith("type:") and tag[1:].lower() != "type:config":
+                if not is_param_tag:
+                    raise RuntimeError(f"'{tag[1:]}' is not a valid sub-config name.")
+                if not any(state.startswith("setup") for state in self._state):
+                    raise RuntimeError("Type-hinting is only allowed in the default config.")
+                name = yaml_loader.constructed_objects[list(yaml_loader.constructed_objects.keys())[-1]]
+                name = self._get_full_path(name)
+                type_hint = tag[6:]
+                if type_hint in self._assigned_as_yaml_tags:
+                    _, processor_type, new_type_hint = self._assigned_as_yaml_tags[type_hint]
+                    if self.get_variation_name() is None:
+                        self.add_processing_function_all(name, f"_tagged_method_{type_hint}", processor_type)
+                    type_hint = new_type_hint
+                self._main_config.add_type_hint(name, parse_type(type_hint))
+                if isinstance(node, yaml.ScalarNode):
+                    if node.value == "":
+                        def _can_be_str(parsed_type):
+                            if parsed_type is str:
+                                return True
+                            if isinstance(parsed_type, tuple):
+                                if str in parsed_type:
+                                    return True
+                                return any(_can_be_str(t) for t in parsed_type)
+                            return False
+                        if _can_be_str(parse_type(tag[6:])):
+                            return yaml_loader.yaml_constructors["tag:yaml.org,2002:str"](yaml_loader, node)
+                    for key, value in YAML_EXPRESSIONS.items():
+                        if value.match(node.value):
+                            return yaml_loader.yaml_constructors[f"tag:yaml.org,2002:{key}"](yaml_loader, node)
+                    return yaml_loader.construct_scalar(node)
+                if isinstance(node, yaml.SequenceNode):
+                    return yaml_loader.construct_sequence(node, deep=True)
+                if isinstance(node, yaml.MappingNode):
+                    return yaml_loader.construct_mapping(node, deep=True)
+
+            # Otherwise, assume sub-config tag
+            if is_param_tag:
+                # Case 1 : not root of the YAML file > infer name from parameter name
+                sub_configs_names = list(yaml_loader.constructed_objects.keys())[-1].value.split(".")
+                sub_config = sub_configs_names[0]
+                apply_to_node = ".".join(sub_configs_names[1:])
+                if tag[1:].lower() != "type:config":
+                    YAECS_LOGGER.warning(f"WARNING : Naming sub-configs is deprecated. Tag '{tag}' will be ignored and "
+                                         "should be removed. They might be used for a different purpose in a future "
+                                         "release."
+                                         "\nSince now YAML dicts are implicitly considered sub-configs, be sure to tag "
+                                         "with '!type:dict' if you want to use a dict.")
+            else:
+                if tag[1:].lower() == "type:config":
+                    # Case 2 : name not provided and root of the YAML file > assume dict
+                    return yaml_loader.construct_mapping(node, deep=True)
+                # Case 3 : name provided and root of the YAML file > use first part as config name
+                sub_configs_names = tag[1:].split(".")
+                sub_config = sub_configs_names[0]
+                apply_to_node = ".".join(sub_configs_names[1:])
+
+            if apply_to_node:
+                # Add prefix to all sub-config parameters
+                for i in range(len(node.value)):  # pylint: disable=consider-using-enumerate
+                    node.value[i][0].value = apply_to_node + "." + node.value[i][0].value
+            self._nesting_hierarchy.append(sub_config)  # needs to be set temporarily (potential recursive call)
+            to_convert = yaml_loader.construct_mapping(node)
+            new_config = self._get_instance(name=sub_config,
+                                            config_path_or_dictionary=self._superficial_dict_cleanup(to_convert),
+                                            nesting_hierarchy=self._nesting_hierarchy, state=self._state,
+                                            main_config=self._main_config, verbose=self._verbose)
+            self.set_sub_config(new_config)
+            self._nesting_hierarchy.pop(-1)
+            return new_config if is_param_tag else {sub_config: new_config}
+
+        loader = yaml.FullLoader
+        loader.DEFAULT_MAPPING_TAG = "!type:config"
+        yaml.add_multi_constructor("", generic_constructor, Loader=loader)
+        return loader
+
+    def _manual_merge(self, config_path_or_dictionary: ConfigDeclarator, do_not_pre_process: bool = False,
+                      do_not_post_process: bool = False, source: str = 'config',
+                      ) -> None:
+        """ This method is called whenever a merge is done by the user, and not by the config creation process. It
+        simply calls _merge with some additional bookkeeping. """
+        self._merge(config_path_or_dictionary=config_path_or_dictionary, do_not_pre_process=do_not_pre_process,
+                    do_not_post_process=do_not_post_process, source=source)
+        self._post_process_modified_parameters()
+        self.set_post_processing(True)
+        if self.get_main_config().config_metadata["overwriting_regime"] == "auto-save":
+            if self.get_main_config().get_save_file() is not None:
+                self.get_main_config().save()
+
+    @update_state("merging;_name")
+    def _merge(self, config_path_or_dictionary: ConfigDeclarator, do_not_pre_process: bool = False,
+               do_not_post_process: bool = False, source: str = 'config') -> None:
+        """ Method handling all merging operations to call init_from_config with the proper bookkeeping. """
+        if self._main_config == self:
+            object.__setattr__(self, "_operating_creation_or_merging", True)
+            if self._verbose:
+                YAECS_LOGGER.info(f"Merging from {source} : {format_str(config_path_or_dictionary)}")
+            self.set_post_processing(not do_not_post_process)
+            self.set_pre_processing(not do_not_pre_process)
+            self.init_from_config(config_path_or_dictionary)
+            self.config_metadata["config_hierarchy"].append(config_path_or_dictionary)
+            self._check_for_unlinked_sub_configs()
+            self.set_pre_processing(True)
+            self._operating_creation_or_merging = False
+        else:
+            dicts_to_merge = []
+            if isinstance(config_path_or_dictionary, str):
+                with open(self._find_path(config_path_or_dictionary), encoding='utf-8') as yaml_file:
+                    for dictionary_to_add in yaml.load_all(yaml_file, Loader=self._get_yaml_loader()):
+                        dicts_to_merge.append(self._superficial_dict_cleanup(dictionary_to_add))
+                    yaml_file.close()
+            else:
+                dicts_to_merge.append(config_path_or_dictionary)
+            for dictionary in dicts_to_merge:
+                self._main_config._merge(  # pylint: disable=protected-access
+                    {self._get_full_path(a): b
+                     for a, b in dictionary.items()}, do_not_pre_process=do_not_pre_process,
+                    do_not_post_process=do_not_post_process, source=source,
+                )
+
+    @update_state("working_on;_name")
+    def _process_item_to_merge_or_add(self, item: Tuple[str, Any]) -> None:
+        """ Method called by init_from_config to merge or add a given key, value pair. """
+        key, value = item
+
+        # Process metadata. If there is metadata, treat the rest of
+        # the merge as "loading a saved file"... (which will deactivate
+        # the parameter pre-processing for this merge)
+        if key == "config_metadata":
+            pattern = "Saving time : * (*) ; Regime : *"
+            if not isinstance(value, str) or not compare_string_pattern(value, pattern):
+                raise RuntimeError("'config_metadata' is a special parameter. "
+                                   "Please do not edit or set it.")
+
+            regime = value.split(" : ")[-1]
+            if regime == "unsafe" and self._verbose:
+                YAECS_LOGGER.warning("WARNING : YOU ARE LOADING AN UNSAFE CONFIG FILE. Reproducibility with "
+                                     "corresponding experiment is not ensured.")
+            elif regime not in ["auto-save", "locked"]:
+                raise ValueError("'overwriting_regime' is a special parameter. "
+                                 "It can only be set to 'auto-save'(default), "
+                                 "'locked' or 'unsafe'.")
+            self.config_metadata["overwriting_regime"] = regime
+
+            self._former_saving_time = float(value.split("(")[-1].split(")")[0])
+            self.set_pre_processing(False)
+            return
+
+        # ...do not accept other protected attributes to be merged...
+        if key in self._protected_attributes:
+            raise RuntimeError(f"Error : '{key}' is a protected name and cannot "
+                               "be used as a parameter name.")
+
+        # ... otherwise, process the data normally :
+
+        # If we are merging a parameter into a previously defined config...
+        if not any(state.startswith("setup") for state in self._state):
+            self._merge_item(key, value)
+
+        # ... or if we are creating a config for the first time and
+        # are adding non-existing parameters to it
+        else:
+            self._add_item(key, value)
+
+    def _merge_item(self, key: str, value: Any) -> None:
+        """ Method called by _process_item_to_merge_or_add if the value should be merged and not added. This method
+        ultimately performs all merges in the config. """
+        if "*" in key:
+            to_merge = {}
+            for param in self.get_parameter_names(deep=True):
+                if compare_string_pattern(param, key):
+                    to_merge[param] = value
+            if self._verbose:
+                if not to_merge:
+                    YAECS_LOGGER.warning(f"WARNING : parameter '{key}' will be ignored : it does not match any existing"
+                                         " parameter.")
+                else:
+                    YAECS_LOGGER.info(f"Pattern parameter '{key}' will be merged into the following matched "
+                                      f"parameters : {list(to_merge.keys())}.")
+            self.init_from_config(to_merge)
+        elif "." in key:
+            name, new_key = key.split(".", 1)
+            try:
+                sub_config = getattr(self, "___" + name if name in self._methods else name)
+            except AttributeError as exception:
+                raise AttributeError(f"ERROR : parameter '{key}' cannot be merged : "
+                                     f"it is not in the default '{self.get_name().upper()}' "
+                                     f"config.\n{self._did_you_mean(key)}") from exception
+
+            if isinstance(sub_config, _ConfigurationBase):
+                sub_config.init_from_config({new_key: value})
+            else:
+                did_you_mean_message = self._did_you_mean(
+                    key.split('.')[0], filter_type=self.__class__, suffix=key.split('.', 1)[1])
+                raise TypeError(f"Failed to set parameter '{key}' : '{key.split('.')[0]}'"
+                                f" is not a sub-config.\n{did_you_mean_message}")
+        else:
+            try:
+                old_value = getattr(self, "___" + key if key in self._methods else key)
+            except AttributeError as exception:
+                raise AttributeError(f"ERROR : parameter '{key}' cannot be merged : "
+                                     f"it is not in the default '{self.get_name().upper()}' "
+                                     f"config.\n{self._did_you_mean(key)}") from exception
+            if isinstance(old_value, _ConfigurationBase):
+                if isinstance(value, _ConfigurationBase):
+                    self.unset_sub_config(value)
+                    old_value.init_from_config(value.get_dict(deep=False))
+                elif isinstance(value, dict):
+                    old_value.init_from_config(value)
+                else:
+                    raise TypeError(f"Trying to set sub-config '{old_value.get_name()}'\n"
+                                    f"with non-config element '{value}'.\n"
+                                    "This replacement cannot be performed.")
+            else:
+                if isinstance(value, _ConfigurationBase):
+                    self.unset_sub_config(value)
+                    for sub_config in value.get_all_linked_sub_configs():
+                        self.unset_sub_config(sub_config)
+                    value = value.get_dict(deep=True)
+                if self._verbose:
+                    YAECS_LOGGER.debug(f"Setting '{key}' : \nold : '{old_value}' \n"
+                                       f"new : '{value}'.")
+                object.__setattr__(self, "___" + key if key in self._methods else key,
+                                   self._process_parameter(key, value, "pre"))
+                if key not in self._modified_buffer:
+                    self._modified_buffer.append(key)
+
+    def _add_item(self, key: str, value: Any) -> None:
+        """ Method called by _process_item_to_merge_or_add if the value should be added and not merged. This method
+        ultimately performs all additions to the config. """
+        if self._state[0].split(";")[0] == "setup" and "*" in key:
+            raise ValueError("The '*' character is not authorised in the default "
+                             f"config ({key}).")
+        if "." in key and "*" not in key.split(".")[0]:
+            name = key.split(".")[0]
+            param_name = "___" + name if name in self._methods else name
+            try:
+                sub_config = getattr(self, param_name)
+            except AttributeError:
+                self._add_sub_config(name, param_name, {key.split(".", 1)[1]: value})
+            else:
+                if isinstance(sub_config, _ConfigurationBase):
+                    sub_config.init_from_config({key.split(".", 1)[1]: value})
+                else:
+                    did_you_mean = self._did_you_mean(
+                        key.split(".")[0], filter_type=self.__class__, suffix=key.split(".", 1)[1],
+                    )
+                    raise TypeError("Failed to set parameter "
+                                    f"'{key}' : '{key.split('.')[0]}' "
+                                    f"is not a sub-config.\n{did_you_mean}")
+        else:
+            param_name = "___" + key if key in self._methods else key
+            try:
+                if key != "config_metadata":
+                    _ = getattr(self, param_name)
+                    raise RuntimeError(f"ERROR : parameter '{key}' was set twice.")
+            except AttributeError:
+                if key in self._methods and self._verbose:
+                    YAECS_LOGGER.warning(f"WARNING : '{key}' is the name of a method in the Configuration object.\n"
+                                         f"Your parameter was initialised anyways, under the name ___{key}. You can "
+                                         f"access it via config.___{key} or config['{key}'].")
+                if isinstance(value, _ConfigurationBase):
+                    self._add_sub_config(key, param_name, {k: value[k] for k in value.get_parameter_names(False)},
+                                         value.get_type_hints())
+                else:
+                    if (self._state[0].split(";")[0] == "setup"
+                            and [i.split(";")[0] for i in self._state].count("setup") < 2):
+                        preprocessed_parameter = self._process_parameter(key, value, "pre")
+                    else:
+                        preprocessed_parameter = value
+                    object.__setattr__(self, param_name, preprocessed_parameter,)
+                    if key not in self._modified_buffer:
+                        self._modified_buffer.append(key)
+
+    def _add_sub_config(self, name: str, name_in_config: str, content: dict,
+                        type_hints: Optional[Dict[str, TypeHint]] = None):
+        """ Method called by _add_item to add a sub-config to a config. First an empty config is created, then its
+        values are added with its init_from_config method. """
+        # This has to be performed in two steps, otherwise
+        # the param inside the new sub-config does not get
+        # pre-processed.
+        object.__setattr__(
+            self, name_in_config,
+            self._get_instance(
+                name=name,
+                overwriting_regime=(self._main_config.config_metadata["overwriting_regime"]),
+                config_path_or_dictionary={}, state=self._state,
+                nesting_hierarchy=self._nesting_hierarchy + [name_in_config],
+                main_config=self._main_config, verbose=self._verbose
+            ),
+        )
+        # Now, outside the nested "setup" state during __init__,
+        # pre-processing is active
+        type_hints_to_transfer = []
+        prefix = self._get_full_path(name) + "."
+        for type_hint in self._main_config.get_type_hints():
+            if type_hint.startswith(prefix):
+                type_hints_to_transfer.append(type_hint)
+        for type_hint in type_hints_to_transfer:
+            self[name].add_type_hint(type_hint[len(prefix):], self._main_config.get_type_hint(type_hint))
+            self._main_config.remove_type_hint(type_hint)
+        if type_hints is not None:
+            for key, value in type_hints.items():
+                self[name].add_type_hint(key, value)
+        self[name].init_from_config(content)
+        self[name].config_metadata["config_hierarchy"] += [content]
+        self.set_sub_config(self[name])
+
+    def _gather_command_line_dict(self, to_merge: Optional[Union[List[str], str]] = None) -> Dict[str, Any]:
+        """ Method called automatically at the end of each constructor to gather all parameters from the command line
+        into a dictionary. This dictionary is then merged. """
+
+        if to_merge is not None:
+            if isinstance(to_merge, list):
+                to_merge = " ".join(to_merge)
+            list_to_merge = get_quasi_bash_sys_argv(to_merge)
+        else:
+            list_to_merge = sys.argv
+
+        # Setting the config to operational mode in case this
+        # is called manually
+        object.__setattr__(self, "_operating_creation_or_merging", True)
+
+        # Gather parameters, their values and their types
+        to_merge = {}  # {param_name: [former_value, new_value, type_forcing], ...}
+        found_config_path = not bool(self._from_argv)
+        in_param = []
+        un_matched_params = []
+        for element in list_to_merge:
+            if element.startswith("--") and (found_config_path or element != self._from_argv):
+                if "=" in element:
+                    pattern, value = element[2:].split("=", 1)
+                    value = value if value != "" else None
+                else:
+                    pattern, value = element[2:], None
+                in_param = []
+                for parameter in self.get_parameter_names(deep=True):
+                    if compare_string_pattern(parameter, pattern):
+                        in_param.append(parameter)
+                        to_merge[parameter] = value
+                if not in_param:
+                    un_matched_params.append(pattern)
+            elif element.startswith("--"):
+                in_param = []
+                found_config_path = True
+            elif in_param and to_merge[in_param[0]] is None:
+                for parameter in in_param:
+                    to_merge[parameter] = element
+            elif in_param:
+                for parameter in in_param:
+                    to_merge[parameter] = f"{to_merge[parameter]} {element}"
+
+        if un_matched_params and self._verbose:
+            YAECS_LOGGER.warning(f"WARNING : parameters {un_matched_params}, encountered while merging params from the "
+                                 f"command line, do not match any param in the config. They will not be merged.")
+
+        # Infer types, then return
+        return {key: yaml.safe_load("true" if val is None else val) for key, val in to_merge.items()}
+
+    def _post_process_modified_parameters(self) -> None:
+        """ This method is called at the end of a config creation or merging operation. It applies post-processing to
+        all parameters modified by this operation. If a parameter is converted into a non-native YAML type, also keeps
+        its former value in memory for saving purposes. """
+        modified = [
+            self._get_full_path(self._modified_buffer.pop(0))
+            for _ in range(len(self._modified_buffer))
+        ]
+        for subconfig in self.get_all_linked_sub_configs():
+            modified_buffer = subconfig.get_modified_buffer()
+            for _ in range(len(modified_buffer)):
+                modified.append(".".join(subconfig.get_nesting_hierarchy() + [modified_buffer.pop(0)]))
+        processors = [(proc if isinstance(proc, Callable)
+                       else self._assigned_as_yaml_tags[proc[len("_tagged_method_"):]][0])
+                      for proc in self._post_processing_functions.values()]
+        orders = sorted(list({get_order(func) for func in processors}))
+        splits = [name.split(".")[len(self._nesting_hierarchy):] for name in modified]
+        names = [(".".join(s), ".".join(s[:-1] + ["___" + s[-1]]) if s[-1] in self._methods else ".".join(s))
+                 for s in splits]
+        for order in orders:
+            for name, set_name in names:
+                recursive_set_attribute(self, set_name, self._process_parameter(name, self[name], "post", order))
+        post_processed = [param for param in modified if param in self._pre_postprocessing_values]
+        if post_processed and self._verbose:
+            YAECS_LOGGER.info(f"Performed post-processing for modified parameters {post_processed}.")
+
+    def _prepare_processing_functions(self, processing_type: str) -> None:
+        """ Sets self._pre/post_processing_functions from the user-provided functions. """
+        processing_functions = {**getattr(self, f"parameters_{processing_type}_processing")(),
+                                **getattr(self, f"_added_{processing_type}_processing")()}
+        for key, value in processing_functions.items():
+
+            if not isinstance(value, (Callable, Iterable)):
+                raise TypeError(f"Invalid {processing_type}-processing functions defined for param '{key}' : "
+                                "the function should be declared as either a function or an iterable of functions, "
+                                "optionally containing one order value.")
+
+            if isinstance(value, Iterable) and not (isinstance(value, str) and value.startswith("_tagged_method_")):
+                if any(not isinstance(element, (Callable, Real)) for element in value):
+                    raise TypeError(f"Invalid {processing_type}-processing functions defined for param '{key}' : "
+                                    "if function is declared as iterable, only functions and one order value can "
+                                    "be provided.")
+                order = [i for i in value if isinstance(i, Real)]
+                if len(order) > 1:
+                    raise ValueError(f"Ambiguous order for {processing_type}-processing functions defined for param "
+                                     f"'{key}' : multiple orders defined ({order}).")
+                processing_function = compose(*[i for i in value if isinstance(i, Callable)])
+                order = order[0] if order else get_order(processing_function)
+                set_function_attribute(processing_function, "order", order)
+
+            else:
+                processing_function = value
+
+            self.add_processing_function(key, processing_function, processing_type)
+
+    @update_state("processing;_name")
+    def _process_parameter(self, name: str, parameter: Any, processing_type: str, order: Optional[Real] = None) -> Any:
+        """ This method checks if a processing function has been defined for given name, then returns the processed
+        value when that is the case. """
+        if processing_type not in ["pre", "post"]:
+            raise ValueError(f"Unknown processing_type : '{processing_type}'. Valid types are 'pre' or 'post'.")
+        total_name = self._get_full_path(name)
+        main = self.get_main_config()
+        processors = [proc for key, proc in getattr(self, f"_{processing_type}_processing_functions").items()
+                      if compare_string_pattern(total_name, key)]
+        processors = [(proc if isinstance(proc, Callable)
+                       else self._assigned_as_yaml_tags[proc[len("_tagged_method_"):]][0]) for proc in processors]
+        processors = sorted([p for p in processors if order is None or get_order(p) == order], key=get_order)
+        if processing_type == "pre":
+            main.remove_value_before_postprocessing(total_name)
+        if main.get_master_switch(processing_type):
+            old_value = None
+            if processing_type == "pre":
+                self.check_type(main.get_type_hint(total_name))(parameter)
+            else:
+                old_value = copy.deepcopy(parameter)
+            was_processed = bool(processors)
+            for processor in processors:
+                try:
+                    parameter = processor(parameter)
+                except Exception:
+                    YAECS_LOGGER.error(f"ERROR while {processing_type}-processing param '{total_name}' :")
+                    raise
+            if processing_type == "pre" and not is_type_valid(parameter, _ConfigurationBase):
+                raise RuntimeError(f"ERROR while pre-processing param '{total_name}' : "
+                                   "pre-processing functions that change the type of a "
+                                   "param to a non-native YAML type are forbidden because "
+                                   "they cannot be saved. Please use a parameter "
+                                   "post-processing instead.")
+            if processing_type == "post" and was_processed:
+                main.save_value_before_postprocessing(self._get_full_path(name), old_value)
+        elif processing_type == "pre":
+            for processor in processors:
+                if processor.__name__.startswith("yaecs_config_hook__"):
+                    for hook_name in processor.__name__.split("__")[1].split(","):
+                        self.add_currently_processed_param_as_hook(hook_name)
+        return parameter
+
+    @staticmethod
+    def _superficial_dict_cleanup(dictionary: dict) -> dict:
+        """ After a YAML loading operation, cleans up composed keys of Configuration items. """
+        return {(k.split(".")[0] if isinstance(v, _ConfigurationBase) else k): v for k, v in dictionary.items()}